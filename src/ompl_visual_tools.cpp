/*********************************************************************
 * Software License Agreement (BSD License)
 *
 *  Copyright (c) 2014, University of Colorado, Boulder
 *  All rights reserved.
 *
 *  Redistribution and use in source and binary forms, with or without
 *  modification, are permitted provided that the following conditions
 *  are met:
 *
 *   * Redistributions of source code must retain the above copyright
 *     notice, this list of conditions and the following disclaimer.
 *   * Redistributions in binary form must reproduce the above
 *     copyright notice, this list of conditions and the following
 *     disclaimer in the documentation and/or other materials provided
 *     with the distribution.
 *   * Neither the name of the Univ of CO, Boulder nor the names of its
 *     contributors may be used to endorse or promote products derived
 *     from this software without specific prior written permission.
 *
 *  THIS SOFTWARE IS PROVIDED BY THE COPYRIGHT HOLDERS AND CONTRIBUTORS
 *  "AS IS" AND ANY EXPRESS OR IMPLIED WARRANTIES, INCLUDING, BUT NOT
 *  LIMITED TO, THE IMPLIED WARRANTIES OF MERCHANTABILITY AND FITNESS
 *  FOR A PARTICULAR PURPOSE ARE DISCLAIMED. IN NO EVENT SHALL THE
 *  COPYRIGHT OWNER OR CONTRIBUTORS BE LIABLE FOR ANY DIRECT, INDIRECT,
 *  INCIDENTAL, SPECIAL, EXEMPLARY, OR CONSEQUENTIAL DAMAGES (INCLUDING,
 *  BUT NOT LIMITED TO, PROCUREMENT OF SUBSTITUTE GOODS OR SERVICES;
 *  LOSS OF USE, DATA, OR PROFITS; OR BUSINESS INTERRUPTION) HOWEVER
 *  CAUSED AND ON ANY THEORY OF LIABILITY, WHETHER IN CONTRACT, STRICT
 *  LIABILITY, OR TORT (INCLUDING NEGLIGENCE OR OTHERWISE) ARISING IN
 *  ANY WAY OUT OF THE USE OF THIS SOFTWARE, EVEN IF ADVISED OF THE
 *  POSSIBILITY OF SUCH DAMAGE.
 *********************************************************************/

/* Author: Dave Coleman <dave@dav.ee>
   Desc:   Tools for displaying OMPL components in Rviz
*/

// This library
#include <ompl_visual_tools/ompl_visual_tools.h>

// ROS
#include <ros/ros.h>
#include <graph_msgs/GeometryGraph.h>
#include <graph_msgs/Edges.h>

// Boost
#include <boost/numeric/ublas/matrix.hpp>
#include <boost/numeric/ublas/io.hpp>

// OMPL
#include <ompl/base/spaces/SE3StateSpace.h>
#include <ompl/base/PlannerData.h>
#include <ompl/base/ScopedState.h>

#include <ompl/config.h>

// Custom validity checker that accounts for cost
#include <ompl_visual_tools/costs/cost_map_2d_optimization_objective.h>

// For converting OMPL state to a MoveIt robot state
#include <moveit/ompl_interface/model_based_planning_context.h>
#include <moveit/robot_state/robot_state.h>
#include <moveit/macros/deprecation.h>

namespace ob = ompl::base;
namespace og = ompl::geometric;
namespace bnu = boost::numeric::ublas;

using namespace moveit_visual_tools;

namespace ompl_visual_tools
{

OmplVisualTools::OmplVisualTools(const std::string& base_link, const std::string& marker_topic, robot_model::RobotModelConstPtr robot_model)
  : MoveItVisualTools(base_link, marker_topic, robot_model)
  , disable_3d_(false)
{
}

void OmplVisualTools::setStateSpace(ompl::base::StateSpacePtr space)
{
  si_.reset(new ompl::base::SpaceInformation(space));
}

void OmplVisualTools::setSpaceInformation(ompl::base::SpaceInformationPtr si)
{
  si_ = si;
}

void OmplVisualTools::setCostMap(intMatrixPtr cost)
{
  cost_ = cost;
}

/**
 * \brief Getter for disable 3d option in Rviz
 */
bool OmplVisualTools::getDisable3D()
{
  return disable_3d_;
}

/**
 * \brief Setter for disable 3d option in Rviz
 */
void OmplVisualTools::setDisable3D(bool disable_3d)
{
  disable_3d_ = disable_3d;
}

double OmplVisualTools::getCost(const geometry_msgs::Point &point)
{
  // Check that a cost map has been passed in
  if (cost_)
  {
    return double((*cost_)( natRound(point.y), natRound(point.x) )) / 2.0;
  }
  else
    return 1;
}

double OmplVisualTools::getCostHeight(const geometry_msgs::Point &point)
{
  if (disable_3d_)
    return 0.5; // all costs become almost zero in flat world

  // TODO make faster the following math

  // check if whole number
  if (floor(point.x) == point.x && floor(point.y) == point.y)
    return getCost(point) + COST_HEIGHT_OFFSET;

  // else do Bilinear Interpolation

  // top left
  geometry_msgs::Point a;
  a.x = floor(point.x);
  a.y = ceil(point.y);
  a.z = getCost(a);

  // bottom left
  geometry_msgs::Point b;
  b.x = floor(point.x);
  b.y = floor(point.y);
  b.z = getCost(b);

  // bottom right
  geometry_msgs::Point c;
  c.x = ceil(point.x);
  c.y = floor(point.y);
  c.z = getCost(c);

  // top right
  geometry_msgs::Point d;
  d.x = ceil(point.x);
  d.y = ceil(point.y);
  d.z = getCost(d);

  double R1;
  double R2;

  // check if our x axis is the same
  if (c.x == b.x)
  {
    // just choose either
    R1 = b.z;
    R2 = a.z;
  }
  else
  {
    R1 = ((c.x - point.x)/(c.x - b.x))*b.z + ((point.x - b.x)/(c.x - b.x))*c.z;
    R2 = ((c.x - point.x)/(c.x - b.x))*a.z + ((point.x - b.x)/(c.x - b.x))*d.z;
  }

  // After the two R values are calculated, the value of P can finally be calculated by a weighted average of R1 and R2.
  double val;

  // check if y axis is the same
  if ( a.y - b.y == 0) // division by zero
    val = R1;
  else
    val = ((a.y - point.y)/(a.y - b.y))*R1 + ((point.y - b.y)/(a.y - b.y))*R2;

  return val + COST_HEIGHT_OFFSET;
}

bool OmplVisualTools::publishCostMap(PPMImage *image, bool static_id)
{
  visualization_msgs::Marker marker;
  // Set the frame ID and timestamp.  See the TF tutorials for information on these.
  marker.header.frame_id = base_frame_;
  marker.header.stamp = ros::Time::now();

  // Set the namespace and id for this marker.  This serves to create a unique ID
  marker.ns = "cost_map";

  // Set the marker type.
  marker.type = visualization_msgs::Marker::TRIANGLE_LIST;

  // Set the marker action.  Options are ADD and DELETE
  marker.action = visualization_msgs::Marker::ADD;

  static std::size_t cost_map_id = 0;
  if (static_id)
  {
    marker.id = 0;
  }
  else
  {
    cost_map_id++;
    marker.id = cost_map_id;
  }

  marker.pose.position.x = 0;
  marker.pose.position.y = 0;
  marker.pose.position.z = 0;
  marker.pose.orientation.x = 0.0;
  marker.pose.orientation.y = 0.0;
  marker.pose.orientation.z = 0.0;
  marker.pose.orientation.w = 1.0;
  marker.scale.x = 1.0;
  marker.scale.y = 1.0;
  marker.scale.z = 1.0;
  marker.color = getColor( rviz_visual_tools::RED );

  // Visualize Results -------------------------------------------------------------------------------------------------
  for( size_t marker_id = 0; marker_id < image->getSize(); ++marker_id )
  {

    unsigned int x = marker_id % image->x;    // Map index back to coordinates
    unsigned int y = marker_id / image->x;    // Map index back to coordinates

    // Make right and down triangle
    // Check that we are not on the far right or bottom
    if( ! (x + 1 >= image->x ||  y + 1 >= image->y ) )
    {
      publishTriangle( x,   y, &marker, image);
      publishTriangle( x+1, y, &marker, image);
      publishTriangle( x,   y+1, &marker, image);
    }

    // Make back and down triangle
    // Check that we are not on the far left or bottom
    if( ! ( int(x) - 1 < 0 ||  y + 1 >= image->y ) )
    {
      publishTriangle( x,   y, &marker, image );
      publishTriangle( x,   y+1, &marker, image );
      publishTriangle( x-1, y+1, &marker, image );
    }

  }

  // Send to Rviz
  pub_rviz_marker_.publish( marker );
  ros::spinOnce();

  return true;
}

/**
 * \brief Helper Function to display triangles
 */
bool OmplVisualTools::publishTriangle( int x, int y, visualization_msgs::Marker* marker, PPMImage *image )
{
  // Point
  temp_point_.x = x;
  temp_point_.y = y;
  if (disable_3d_)
    temp_point_.z = 0; // all costs become zero in flat world
  else
    temp_point_.z = getCost(temp_point_); // to speed things up, we know is always whole number

  marker->points.push_back( temp_point_ );

  std_msgs::ColorRGBA color;
  color.r = image->data[ image->getID( x, y ) ].red / 255.0;
  color.g = image->data[ image->getID( x, y ) ].green / 255.0;
  color.b = image->data[ image->getID( x, y ) ].blue / 255.0;
  color.a = 1.0;

  marker->colors.push_back( color );

  return true;
}

bool OmplVisualTools::interpolateLine( const geometry_msgs::Point &p1, const geometry_msgs::Point &p2, visualization_msgs::Marker* marker,
                                       const std_msgs::ColorRGBA color )
{
  // Copy to non-const
  geometry_msgs::Point point_a = p1;
  geometry_msgs::Point point_b = p2;

  // Get the heights
  point_a.z = getCostHeight(point_a);
  point_b.z = getCostHeight(point_b);

  //ROS_INFO_STREAM("a is: " << point_a);
  //ROS_INFO_STREAM("b is: " << point_b);

  // Switch the coordinates such that x1 < x2
  if( point_a.x > point_b.x )
  {
    // Swap the coordinates
    geometry_msgs::Point point_temp = point_a;
    point_a = point_b;
    point_b = point_temp;
  }

  // Show the straight line --------------------------------------------------------------------
  if( false )
  {
    // Add the point pair to the line message
    marker->points.push_back( point_a );
    marker->points.push_back( point_b );
    marker->colors.push_back( color );
    marker->colors.push_back( color );

    // Show start and end point
    publishSphere(point_a, rviz_visual_tools::GREEN);
    publishSphere(point_b, rviz_visual_tools::RED);
  }

  // Interpolate the line ----------------------------------------------------------------------

  // Calculate slope between the lines
  double m = (point_b.y - point_a.y)/(point_b.x - point_a.x);

  // Calculate the y-intercep
  double b = point_a.y - m * point_a.x;

  // Define the interpolation interval
  double interval = 0.1; //0.5;

  // Make new locations
  geometry_msgs::Point temp_a = point_a; // remember the last point
  geometry_msgs::Point temp_b = point_a; // move along this point

  // Loop through the line adding segements along the cost map
  for( temp_b.x = point_a.x + interval; temp_b.x <= point_b.x; temp_b.x += interval )
  {
    //publishSphere(temp_b, color2);

    // Find the y coordinate
    temp_b.y = m*temp_b.x + b;

    // Add the new heights
    temp_a.z = getCostHeight(temp_a);
    temp_b.z = getCostHeight(temp_b);

    // Add the point pair to the line message
    marker->points.push_back( temp_a );
    marker->points.push_back( temp_b );
    // Add colors
    marker->colors.push_back( color );
    marker->colors.push_back( color );

    // Remember the last coordiante for next iteration
    temp_a = temp_b;
  }

  // Finish the line for non-even interval lengths
  marker->points.push_back( temp_a );
  marker->points.push_back( point_b );
  // Add colors
  marker->colors.push_back( color );
  marker->colors.push_back( color );

  return true;
}

bool OmplVisualTools::publishStartGoalSpheres(ob::PlannerDataPtr planner_data, const std::string& ns)
{
  for (std::size_t i = 0; i < planner_data->numStartVertices(); ++i)
  {
    publishSphere( stateToPointMsg( planner_data->getStartVertex(i).getState() ), rviz_visual_tools::GREEN, rviz_visual_tools::REGULAR, ns);
  }
  for (std::size_t i = 0; i < planner_data->numGoalVertices(); ++i)
  {
    publishSphere( stateToPointMsg( planner_data->getGoalVertex(i).getState() ), rviz_visual_tools::RED, rviz_visual_tools::REGULAR, ns );
  }

  return true;
}

bool OmplVisualTools::publishGraph(ob::PlannerDataPtr planner_data, const rviz_visual_tools::colors& color,
                                   const double thickness, const std::string& ns)
{
  visualization_msgs::Marker marker;
  // Set the frame ID and timestamp.  See the TF tutorials for information on these.
  marker.header.frame_id = base_frame_;
  marker.header.stamp = ros::Time();

  // Set the namespace and id for this marker.  This serves to create a unique ID
  marker.ns = ns;

  // Set the marker type.
  marker.type = visualization_msgs::Marker::LINE_LIST;

  // Set the marker action.  Options are ADD and DELETE
  marker.action = visualization_msgs::Marker::ADD;
  marker.id = 0;

  marker.pose.position.x = 0.0;
  marker.pose.position.y = 0.0;
  marker.pose.position.z = 0.0;

  marker.pose.orientation.x = 0.0;
  marker.pose.orientation.y = 0.0;
  marker.pose.orientation.z = 0.0;
  marker.pose.orientation.w = 1.0;

  marker.scale.x = thickness;
  marker.scale.y = 1.0;
  marker.scale.z = 1.0;

  marker.color = getColor( color );

  geometry_msgs::Point this_vertex;
  geometry_msgs::Point next_vertex;

  // Loop through all verticies
  for( std::size_t vertex_id = 0; vertex_id < planner_data->numVertices(); ++vertex_id )
  {
    this_vertex = stateToPointMsg( vertex_id, planner_data );

    // Get the out edges from the current vertex
    std::vector<unsigned int> edge_list;
    planner_data->getEdges( vertex_id, edge_list );

    // Now loop through each edge
    for( std::vector<unsigned int>::const_iterator edge_it = edge_list.begin();
         edge_it != edge_list.end(); ++edge_it)
    {
      // Convert vertex id to next coordinates
      next_vertex = stateToPointMsg( *edge_it, planner_data );

      interpolateLine( this_vertex, next_vertex, &marker, marker.color );
    }

  }

  // Send to Rviz
  pub_rviz_marker_.publish( marker );
  ros::spinOnce();;

  return true;
}

bool OmplVisualTools::publishEdge(const ob::State* stateA, const ob::State* stateB, const rviz_visual_tools::colors color, const rviz_visual_tools::scales scale)
{
  return publishLine(
                     stateToPointMsg(stateA),
                     stateToPointMsg(stateB),
                     color, scale);
}

bool OmplVisualTools::publishSampleIDs(const og::PathGeometric& path, const rviz_visual_tools::colors color,
                                       const rviz_visual_tools::scales scale, const std::string& ns )
{
  // Create a small scale for font size
  geometry_msgs::Vector3 scale_msg;
  if (cost_)
  {
    int size = ceil(cost_->size1() / 30.0);    // only z is required (size of an "A")
    scale_msg.x = size;
    scale_msg.y = size;
    scale_msg.z = size;
  }
  else
    scale_msg = getScale(scale); // TODO tune this

  std::string text;
  // Publish all
  for (std::size_t i = 0; i < path.getStateCount(); ++i)
  {
    text = boost::lexical_cast<std::string>(i+2);

    // send to moveit_visual_tools
    MoveItVisualTools::publishText( convertPointToPose(stateToPointMsg( path.getState(i) )),
                              text, color, scale_msg, false);
  }

  return true;
}

bool OmplVisualTools::publishSamples(const ob::PlannerDataPtr& planner_data, const rviz_visual_tools::colors color,
                                     const rviz_visual_tools::scales scale, const std::string& ns )
{
  ROS_ERROR_STREAM_NAMED("ompl_visual_tools","Deprecated");
  og::PathGeometric path(si_);
  convertPlannerData(planner_data, path);

  return publishSpheres(path, color, scale, ns);
}

bool OmplVisualTools::publishSamples(const og::PathGeometric& path, const rviz_visual_tools::colors color,
                                     const rviz_visual_tools::scales scale, const std::string& ns )
{
  ROS_ERROR_STREAM_NAMED("ompl_visual_tools","Deprecated");
  std::vector<geometry_msgs::Point> points;
  for (std::size_t i = 0; i < path.getStateCount(); ++i)
  {
    points.push_back( stateToPointMsg( path.getState(i) ) );
  }

  return MoveItVisualTools::publishSpheres(points, color, scale, ns);

  // Show the vertex ids
  //publishSampleIDs( path, rviz_visual_tools::rviz_visual_tools::BLACK );
}

bool OmplVisualTools::publishSpheres( const ob::PlannerDataPtr& planner_data, const rviz_visual_tools::colors color,
                                      const rviz_visual_tools::scales scale, const std::string& ns)
{
  og::PathGeometric path(si_);
  convertPlannerData(planner_data, path);

  return publishSpheres(path, color, scale, ns);
}

bool OmplVisualTools::publishSpheres( const og::PathGeometric& path, const rviz_visual_tools::colors color,
                                      double scale, const std::string& ns)
{
  geometry_msgs::Vector3 scale_vector;
  scale_vector.x = scale;
  scale_vector.y = scale;
  scale_vector.z = scale;
  publishSpheres( path, color, scale_vector, ns);
}

bool OmplVisualTools::publishSpheres( const og::PathGeometric& path, const rviz_visual_tools::colors color,
                                      const rviz_visual_tools::scales scale, const std::string& ns)
{
  publishSpheres( path, color, getScale(scale, false, 0.25), ns);
}

bool OmplVisualTools::publishSpheres( const og::PathGeometric& path, const rviz_visual_tools::colors color,
                                      const geometry_msgs::Vector3 &scale, const std::string& ns)
{
  std::vector<geometry_msgs::Point> points;
  for (std::size_t i = 0; i < path.getStateCount(); ++i)
    points.push_back( stateToPointMsg( path.getState(i) ) );

  return MoveItVisualTools::publishSpheres(points, color, scale, ns);

  // Show the vertex ids
  //publishSampleIDs( path, rviz_visual_tools::BLACK );
}

void OmplVisualTools::convertPlannerData(const ob::PlannerDataPtr planner_data, og::PathGeometric &path)
{
  // Convert the planner data verticies into a vector of states
  for (std::size_t i = 0; i < planner_data->numVertices(); ++i)
  {
    path.append(planner_data->getVertex(i).getState());
  }
}

bool OmplVisualTools::publishStates(std::vector<const ompl::base::State*> states)
{
  visualization_msgs::Marker marker;
  // Set the frame ID and timestamp.
  marker.header.frame_id = base_frame_;
  marker.header.stamp = ros::Time();

  // Set the namespace and id for this marker.  This serves to create a unique ID
  marker.ns = "states";

  // Set the marker type.
  marker.type = visualization_msgs::Marker::SPHERE_LIST;

  // Set the marker action.  Options are ADD and DELETE
  marker.action = visualization_msgs::Marker::ADD;
  marker.id = 0;

  marker.pose.position.x = 0.0;
  marker.pose.position.y = 0.0;
  marker.pose.position.z = 0.0;

  marker.pose.orientation.x = 0.0;
  marker.pose.orientation.y = 0.0;
  marker.pose.orientation.z = 0.0;
  marker.pose.orientation.w = 1.0;

  marker.scale.x = 0.4;
  marker.scale.y = 0.4;
  marker.scale.z = 0.4;

  marker.color = getColor( rviz_visual_tools::RED );

  // Make line color
  std_msgs::ColorRGBA color = getColor( rviz_visual_tools::RED );

  // Point
  geometry_msgs::Point point_a;

  // Loop through all verticies
  for( int vertex_id = 0; vertex_id < int( states.size() ); ++vertex_id )
  {
    // First point
    point_a = stateToPointMsg( states[vertex_id] );

    // Add the point pair to the line message
    marker.points.push_back( point_a );
    marker.colors.push_back( color );
  }

  // Send to Rviz
  pub_rviz_marker_.publish( marker );
  ros::spinOnce();;
  return true;
}

bool OmplVisualTools::publishRobotState( const ompl::base::State *state )
{
  // Make sure a robot state is available
  loadSharedRobotState();

  ompl_interface::ModelBasedStateSpacePtr model_state_space =
    boost::static_pointer_cast<ompl_interface::ModelBasedStateSpace>(si_->getStateSpace());

  // Convert to robot state
  model_state_space->copyToRobotState( *shared_robot_state_, state );
  ROS_WARN_STREAM_NAMED("temp","updateStateWithFakeBase disabled");
  //shared_robot_state_->updateStateWithFakeBase();

  MoveItVisualTools::publishRobotState(shared_robot_state_);
}

bool OmplVisualTools::publishRobotPath( const ompl::base::PlannerDataPtr &path, robot_model::JointModelGroup* joint_model_group,
                                        const std::vector<const robot_model::LinkModel*> &tips, bool show_trajectory_animated)
{
  // Make sure a robot state is available
  loadSharedRobotState();

  // Vars
  Eigen::Affine3d pose;
  std::vector< std::vector<geometry_msgs::Point> > paths_msgs(tips.size()); // each tip has its own path of points
  robot_trajectory::RobotTrajectoryPtr robot_trajectory;

  ompl_interface::ModelBasedStateSpacePtr model_state_space =
    boost::static_pointer_cast<ompl_interface::ModelBasedStateSpace>(si_->getStateSpace());

  // Optionally save the trajectory
  if (show_trajectory_animated)
  {
    robot_trajectory.reset(new robot_trajectory::RobotTrajectory(robot_model_, joint_model_group->getName()));
  }

  // Each state in the path
  for (std::size_t state_id = 0; state_id < path->numVertices(); ++state_id)
  {
    // Check if program is shutting down
    if (!ros::ok())
      return false;

    // Convert to robot state
    model_state_space->copyToRobotState( *shared_robot_state_, path->getVertex(state_id).getState() );
    ROS_WARN_STREAM_NAMED("temp","updateStateWithFakeBase disabled");
    //shared_robot_state_->updateStateWithFakeBase();

    MoveItVisualTools::publishRobotState(shared_robot_state_);

    // Each tip in the robot state
    for (std::size_t tip_id = 0; tip_id < tips.size(); ++tip_id)
    {
      // Forward kinematics
      pose = shared_robot_state_->getGlobalLinkTransform(tips[tip_id]);

      // Optionally save the trajectory
      if (show_trajectory_animated)
      {
        robot_state::RobotState robot_state_copy = *shared_robot_state_;
        robot_trajectory->addSuffixWayPoint(robot_state_copy, 0.05); // 1 second interval
      }

      // Debug pose
      //std::cout << "Pose: " << state_id << " of link " << tips[tip_id]->getName() << ": \n" << pose.translation() << std::endl;

      paths_msgs[tip_id].push_back( convertPose(pose).position );

      // Show goal state arrow
      if (state_id == path->numVertices() -1)
      {
        publishArrow( pose, rviz_visual_tools::BLACK );
      }
    }
  } // for each state

  for (std::size_t tip_id = 0; tip_id < tips.size(); ++tip_id)
  {
<<<<<<< HEAD
    VisualTools::publishPath( paths_msgs[tip_id], rviz_visual_tools::RAND, rviz_visual_tools::SMALL );
=======
    MoveItVisualTools::publishPath( paths_msgs[tip_id], rviz_visual_tools::RAND, rviz_visual_tools::SMALL );
>>>>>>> 550335f6
    ros::Duration(0.05).sleep();
    MoveItVisualTools::publishSpheres( paths_msgs[tip_id], rviz_visual_tools::ORANGE, rviz_visual_tools::SMALL );
    ros::Duration(0.05).sleep();
  }

  // Debugging - Convert to trajectory
  if (show_trajectory_animated)
  {
    publishTrajectoryPath(*robot_trajectory, true);
  }

  return true;
}

bool OmplVisualTools::publishRobotGraph( const ompl::base::PlannerDataPtr &graph,
                                         const std::vector<const robot_model::LinkModel*> &tips)
{
  // Make sure a robot state is available
  loadSharedRobotState();

  // Turn into multiple graphs (one for each tip)
  std::vector<graph_msgs::GeometryGraph> graphs(tips.size());

  // Convert states to points
  std::vector< std::vector<geometry_msgs::Point> > vertex_tip_points;
  convertRobotStatesToTipPoints(graph, tips, vertex_tip_points);

  // Copy tip points to each resulting tip graph
  for (std::size_t vertex_id = 0; vertex_id < vertex_tip_points.size(); ++vertex_id)
  {
    for (std::size_t tip_id = 0; tip_id < tips.size(); ++tip_id)
    {
      graphs[tip_id].nodes.push_back(vertex_tip_points[vertex_id][tip_id]);
    }
  }

  // Now just copy the edges into each structure
  for (std::size_t vertex_id = 0; vertex_id < graph->numVertices(); ++vertex_id)
  {
    // Get the out edges from the current vertex
    std::vector<unsigned int> edge_list;
    graph->getEdges( vertex_id, edge_list );

    // Do for each tip
    for (std::size_t tip_id = 0; tip_id < tips.size(); ++tip_id)
    {
      // Create new edge with all the node ids listed
      graph_msgs::Edges edge;
      edge.node_ids = edge_list;
      graphs[tip_id].edges.push_back(edge);

    } // for each tip
  } // for each vertex

    // Now publish each tip graph
  for (std::size_t tip_id = 0; tip_id < tips.size(); ++tip_id)
  {
    const rviz_visual_tools::colors color = getRandColor();
    std::cout << "Color is  " << color << std::endl;
    MoveItVisualTools::publishGraph( graphs[tip_id], color, 0.005 );
    ros::Duration(0.1).sleep();

    MoveItVisualTools::publishSpheres( graphs[tip_id].nodes, rviz_visual_tools::ORANGE, rviz_visual_tools::SMALL );
    ros::Duration(0.1).sleep();
  }

  return true;
}

bool OmplVisualTools::publishPath( const ob::PlannerDataPtr& planner_data, const rviz_visual_tools::colors color,
                                   const double thickness, const std::string& ns )
{
  og::PathGeometric path(si_);
  convertPlannerData(planner_data, path);

  return publishPath(path, color, thickness, ns);
}

bool OmplVisualTools::publishPath( const og::PathGeometric& path, const rviz_visual_tools::colors color, const double thickness, const std::string& ns )
{
  visualization_msgs::Marker marker;
  // Set the frame ID and timestamp.
  marker.header.frame_id = base_frame_;
  marker.header.stamp = ros::Time();

  // Set the namespace and id for this marker.  This serves to create a unique ID
  marker.ns = ns;

  std_msgs::ColorRGBA this_color = getColor( color );

  // Set the marker type.
  marker.type = visualization_msgs::Marker::LINE_LIST;

  // Set the marker action.  Options are ADD and DELETE
  marker.action = visualization_msgs::Marker::ADD;

  // Provide a new id every call to this function
  static int result_id = 0;
  marker.id = result_id++;

  marker.pose.position.x = 0.0;
  marker.pose.position.y = 0.0;
  marker.pose.position.z = 0.0;

  marker.pose.orientation.x = 0.0;
  marker.pose.orientation.y = 0.0;
  marker.pose.orientation.z = 0.0;
  marker.pose.orientation.w = 1.0;

  marker.scale.x = thickness;
  marker.scale.y = 1.0;
  marker.scale.z = 1.0;

  marker.color = this_color;


  geometry_msgs::Point last_vertex;
  geometry_msgs::Point this_vertex;

  if (path.getStateCount() <= 0)
  {
    ROS_WARN_STREAM_NAMED("publishPath","No states found in path");
    return false;
  }

  // Initialize first vertex
  last_vertex = stateToPointMsg(path.getState(0));

  // Convert path coordinates
  for( std::size_t i = 1; i < path.getStateCount(); ++i )
  {
    // Get current coordinates
    this_vertex = stateToPointMsg(path.getState(i));

    // Publish line with interpolation
    interpolateLine( last_vertex, this_vertex, &marker, marker.color );

    // Save these coordinates for next line
    last_vertex = this_vertex;
  }

  // Send to Rviz
  pub_rviz_marker_.publish( marker );
  ros::spinOnce();
  return true;
}

geometry_msgs::Point OmplVisualTools::stateToPointMsg( int vertex_id, ob::PlannerDataPtr planner_data )
{
  ob::PlannerDataVertex *vertex = &planner_data->getVertex( vertex_id );

  // Get this vertex's coordinates
  return stateToPointMsg(vertex->getState());
}

geometry_msgs::Point OmplVisualTools::stateToPointMsg( const ob::State *state )
{
  if (!state)
  {
    ROS_FATAL("No state found for a vertex");
    exit(1);
  }

  // Convert to RealVectorStateSpace
  const ob::RealVectorStateSpace::StateType *real_state =
    static_cast<const ob::RealVectorStateSpace::StateType*>(state);

  // Create point
  temp_point_.x = real_state->values[0];
  temp_point_.y = real_state->values[1];
  temp_point_.z = getCostHeight(temp_point_);
  return temp_point_;
}

geometry_msgs::Point OmplVisualTools::stateToPointMsg( const ob::ScopedState<> state )
{
  // Create point
  temp_point_.x = state[0];
  temp_point_.y = state[1];
  temp_point_.z = getCostHeight(temp_point_);
  return temp_point_;
}

int OmplVisualTools::natRound(double x)
{
  return static_cast<int>(floor(x + 0.5f));
}

bool OmplVisualTools::publishState(const ob::ScopedState<> state, const rviz_visual_tools::colors &color, const rviz_visual_tools::scales scale, const std::string& ns)
{
  return publishSphere( convertPointToPose(stateToPointMsg( state )), color, scale, ns);
}

bool OmplVisualTools::publishState(const ob::ScopedState<> state, const rviz_visual_tools::colors &color, double scale, const std::string& ns)
{
  return publishSphere( convertPointToPose(stateToPointMsg( state )), color, scale, ns);
}

bool OmplVisualTools::publishState(const ob::ScopedState<> state, const rviz_visual_tools::colors &color, const geometry_msgs::Vector3 &scale, const std::string& ns)
{
  return publishSphere( convertPointToPose(stateToPointMsg( state )), color, scale, ns);  
}

bool OmplVisualTools::publishSampleRegion(const ob::ScopedState<>& state_area, const double& distance)
{
  temp_point_.x = state_area[0];
  temp_point_.y = state_area[1];
  temp_point_.z = getCostHeight(temp_point_);

  publishSphere(temp_point_, rviz_visual_tools::BLACK, rviz_visual_tools::REGULAR, "sample_region"); // mid point
  // outer sphere (x2 b/c its a radius, x0.1 to make it look nicer)
  return publishSphere(temp_point_, rviz_visual_tools::TRANSLUCENT, rviz_visual_tools::REGULAR, "sample_region");
}

bool OmplVisualTools::publishText(const geometry_msgs::Point &point, const std::string &text,
                                  const rviz_visual_tools::colors &color, bool static_id)
{
  geometry_msgs::Pose text_pose;
  text_pose.position = point;

  return publishText(text_pose, text, color, static_id);
}

bool OmplVisualTools::publishText(const geometry_msgs::Pose &pose, const std::string &text, const rviz_visual_tools::colors &color,
                                  bool static_id)
{
  geometry_msgs::Vector3 scale;
  if (cost_)
  {
    int size = ceil(cost_->size1() / 20.0);    // only z is required (size of an "A")
    scale.x = size;
    scale.y = size;
    scale.z = size;
  }
  else
    scale = getScale(rviz_visual_tools::REGULAR); // TODO tune this

  // send to moveit_visual_tools
  return RvizVisualTools::publishText( pose, text, color, scale, static_id);
}

bool OmplVisualTools::convertRobotStatesToTipPoints(const ompl::base::PlannerDataPtr &graph,
                                                    const std::vector<const robot_model::LinkModel*> &tips,
                                                    std::vector< std::vector<geometry_msgs::Point> > & vertex_tip_points)
{
  // Make sure a robot state is available
  loadSharedRobotState();

  // Vars
  Eigen::Affine3d pose;

  // Load information about the robot's geometry
  ompl_interface::ModelBasedStateSpacePtr model_state_space =
    boost::static_pointer_cast<ompl_interface::ModelBasedStateSpace>(si_->getStateSpace());

  // Rows correspond to robot states
  vertex_tip_points.clear();
  vertex_tip_points.resize(graph->numVertices());

  // Each state in the path
  for (std::size_t state_id = 0; state_id < graph->numVertices(); ++state_id)
  {
    // Convert to robot state
    model_state_space->copyToRobotState( *shared_robot_state_, graph->getVertex(state_id).getState() );
    ROS_WARN_STREAM_NAMED("temp","updateStateWithFakeBase disabled");
    //shared_robot_state_->updateStateWithFakeBase();

    // Each tip in the robot state
    for (std::size_t tip_id = 0; tip_id < tips.size(); ++tip_id)
    {
      // Forward kinematics
      pose = shared_robot_state_->getGlobalLinkTransform(tips[tip_id]);

      vertex_tip_points[state_id].push_back( convertPose(pose).position );
    }
  }

  return true;
}

void OmplVisualTools::visualizationCallback(ompl::base::Planner *planner)
{
  deleteAllMarkers();
  ros::spinOnce();

  ompl::base::PlannerDataPtr planner_data(new ompl::base::PlannerData(si_));
  planner->getPlannerData(*planner_data);

  std::cout << "visualizationCallback has states: " << planner_data->numVertices() << std::endl;

  // Show edges of graph
  publishGraph( planner_data, rviz_visual_tools::PURPLE );

  // Convert planner data to path
  og::PathGeometric path(si_);
  convertPlannerData(planner_data, path);

  // Show samples of graph
  OmplVisualTools::publishSpheres( path, rviz_visual_tools::ORANGE, rviz_visual_tools::SMALL);

  // Outline with circle
  //double nn_radius = 3.46482;
  //OmplVisualTools::publishSpheres( path, rviz_visual_tools::TRANSLUCENT2, nn_radius*2 );
  
  ros::Duration(0.1).sleep();

  ros::spinOnce();
}

void OmplVisualTools::visualizationStateCallback(ompl::base::State *state, std::size_t type, double neighborRadius)
{
  geometry_msgs::Pose pose = convertPointToPose(stateToPointMsg( state ));

  switch (type)
  {
    case 1: // Candidate COEVERAGE node to be added
      publishSphere(pose, rviz_visual_tools::GREEN, rviz_visual_tools::SMALL);
      break;
    case 2: // Candidate CONNECTIVITY node to be added
      publishSphere(pose, rviz_visual_tools::BLUE, rviz_visual_tools::SMALL);
      break;
    case 3: // sampled nearby node
      publishSphere(pose, rviz_visual_tools::RED, rviz_visual_tools::SMALL);
      break;
    case 4: // Candidate node has already been added
      publishSphere(pose, rviz_visual_tools::PURPLE, rviz_visual_tools::REGULAR);
      // Outline with circle
      publishSphere(pose, rviz_visual_tools::TRANSLUCENT2, neighborRadius*2 );
      break;
    default:
      ROS_ERROR_STREAM_NAMED("visualizationStateCallback","Invalid state type value");
  }
  ros::spinOnce();
}

void OmplVisualTools::visualizationEdgeCallback(ompl::base::State *stateA, ompl::base::State *stateB)
{
  publishEdge(stateA, stateB, rviz_visual_tools::ORANGE, rviz_visual_tools::SMALL);
  ros::spinOnce();
}

ompl::base::VisualizationCallback OmplVisualTools::getVisualizationCallback()
{
  return boost::bind(&OmplVisualTools::visualizationCallback, this, _1);
}

ompl::base::VisualizationStateCallback OmplVisualTools::getVisualizationStateCallback()
{
  return boost::bind(&OmplVisualTools::visualizationStateCallback, this, _1, _2, _3);
}

ompl::base::VisualizationEdgeCallback OmplVisualTools::getVisualizationEdgeCallback()
{
  return boost::bind(&OmplVisualTools::visualizationEdgeCallback, this, _1, _2);
}

} // end namespace<|MERGE_RESOLUTION|>--- conflicted
+++ resolved
@@ -690,11 +690,7 @@
 
   for (std::size_t tip_id = 0; tip_id < tips.size(); ++tip_id)
   {
-<<<<<<< HEAD
-    VisualTools::publishPath( paths_msgs[tip_id], rviz_visual_tools::RAND, rviz_visual_tools::SMALL );
-=======
     MoveItVisualTools::publishPath( paths_msgs[tip_id], rviz_visual_tools::RAND, rviz_visual_tools::SMALL );
->>>>>>> 550335f6
     ros::Duration(0.05).sleep();
     MoveItVisualTools::publishSpheres( paths_msgs[tip_id], rviz_visual_tools::ORANGE, rviz_visual_tools::SMALL );
     ros::Duration(0.05).sleep();
